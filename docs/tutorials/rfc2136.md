--- conflicted
+++ resolved
@@ -382,13 +382,7 @@
         - --provider=rfc2136
         - --rfc2136-host=dns-host.yourdomain.com
         - --rfc2136-port=53
-<<<<<<< HEAD
         - --rfc2136-zone=your-zone.com
-=======
-        - --rfc2136-zone=your-domain.com
-        - --rfc2136-gss-tsig
-        - --rfc2136-kerberos-realm=YOUR-REALM.COM # optional; use if your realm's name differs from the DNS zone
->>>>>>> 030d86c2
         - --rfc2136-kerberos-username=your-domain-account
         - --rfc2136-kerberos-password=your-domain-password
         - --rfc2136-kerberos-realm=your-domain.com
